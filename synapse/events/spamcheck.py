# Copyright 2017 New Vector Ltd
# Copyright 2019 The Matrix.org Foundation C.I.C.
#
# Licensed under the Apache License, Version 2.0 (the "License");
# you may not use this file except in compliance with the License.
# You may obtain a copy of the License at
#
#     http://www.apache.org/licenses/LICENSE-2.0
#
# Unless required by applicable law or agreed to in writing, software
# distributed under the License is distributed on an "AS IS" BASIS,
# WITHOUT WARRANTIES OR CONDITIONS OF ANY KIND, either express or implied.
# See the License for the specific language governing permissions and
# limitations under the License.

import inspect
import logging
from typing import (
    TYPE_CHECKING,
    Any,
    Awaitable,
    Callable,
    Collection,
    Dict,
    List,
    Optional,
    Tuple,
    Union,
)

from synapse.api.errors import Codes
from synapse.rest.media.v1._base import FileInfo
from synapse.rest.media.v1.media_storage import ReadableFileWrapper
from synapse.spam_checker_api import RegistrationBehaviour
from synapse.types import RoomAlias, UserProfile
from synapse.util.async_helpers import delay_cancellation, maybe_awaitable
from synapse.util.metrics import Measure

if TYPE_CHECKING:
    import synapse.events
    import synapse.server

logger = logging.getLogger(__name__)

CHECK_EVENT_FOR_SPAM_CALLBACK = Callable[
    ["synapse.events.EventBase"],
    Awaitable[
        Union[
<<<<<<< HEAD
            Allow,
            Codes,
            # Highly experimental, not officially part of the spamchecker API, may
            # disappear without warning depending on the results of ongoing
            # experiments.
            # Use this to return additional information as part of an error.
            Tuple[Codes, Dict],
=======
            str,
>>>>>>> b2b5279a
            # Deprecated
            bool,
        ]
    ],
]
SHOULD_DROP_FEDERATED_EVENT_CALLBACK = Callable[
    ["synapse.events.EventBase"],
    Awaitable[Union[bool, str]],
]
USER_MAY_JOIN_ROOM_CALLBACK = Callable[[str, str, bool], Awaitable[bool]]
USER_MAY_INVITE_CALLBACK = Callable[[str, str, str], Awaitable[bool]]
USER_MAY_SEND_3PID_INVITE_CALLBACK = Callable[[str, str, str, str], Awaitable[bool]]
USER_MAY_CREATE_ROOM_CALLBACK = Callable[[str], Awaitable[bool]]
USER_MAY_CREATE_ROOM_ALIAS_CALLBACK = Callable[[str, RoomAlias], Awaitable[bool]]
USER_MAY_PUBLISH_ROOM_CALLBACK = Callable[[str, str], Awaitable[bool]]
CHECK_USERNAME_FOR_SPAM_CALLBACK = Callable[[UserProfile], Awaitable[bool]]
LEGACY_CHECK_REGISTRATION_FOR_SPAM_CALLBACK = Callable[
    [
        Optional[dict],
        Optional[str],
        Collection[Tuple[str, str]],
    ],
    Awaitable[RegistrationBehaviour],
]
CHECK_REGISTRATION_FOR_SPAM_CALLBACK = Callable[
    [
        Optional[dict],
        Optional[str],
        Collection[Tuple[str, str]],
        Optional[str],
    ],
    Awaitable[RegistrationBehaviour],
]
CHECK_MEDIA_FILE_FOR_SPAM_CALLBACK = Callable[
    [ReadableFileWrapper, FileInfo],
    Awaitable[bool],
]


def load_legacy_spam_checkers(hs: "synapse.server.HomeServer") -> None:
    """Wrapper that loads spam checkers configured using the old configuration, and
    registers the spam checker hooks they implement.
    """
    spam_checkers: List[Any] = []
    api = hs.get_module_api()
    for module, config in hs.config.spamchecker.spam_checkers:
        # Older spam checkers don't accept the `api` argument, so we
        # try and detect support.
        spam_args = inspect.getfullargspec(module)
        if "api" in spam_args.args:
            spam_checkers.append(module(config=config, api=api))
        else:
            spam_checkers.append(module(config=config))

    # The known spam checker hooks. If a spam checker module implements a method
    # which name appears in this set, we'll want to register it.
    spam_checker_methods = {
        "check_event_for_spam",
        "user_may_invite",
        "user_may_create_room",
        "user_may_create_room_alias",
        "user_may_publish_room",
        "check_username_for_spam",
        "check_registration_for_spam",
        "check_media_file_for_spam",
    }

    for spam_checker in spam_checkers:
        # Methods on legacy spam checkers might not be async, so we wrap them around a
        # wrapper that will call maybe_awaitable on the result.
        def async_wrapper(f: Optional[Callable]) -> Optional[Callable[..., Awaitable]]:
            # f might be None if the callback isn't implemented by the module. In this
            # case we don't want to register a callback at all so we return None.
            if f is None:
                return None

            wrapped_func = f

            if f.__name__ == "check_registration_for_spam":
                checker_args = inspect.signature(f)
                if len(checker_args.parameters) == 3:
                    # Backwards compatibility; some modules might implement a hook that
                    # doesn't expect a 4th argument. In this case, wrap it in a function
                    # that gives it only 3 arguments and drops the auth_provider_id on
                    # the floor.
                    def wrapper(
                        email_threepid: Optional[dict],
                        username: Optional[str],
                        request_info: Collection[Tuple[str, str]],
                        auth_provider_id: Optional[str],
                    ) -> Union[Awaitable[RegistrationBehaviour], RegistrationBehaviour]:
                        # Assertion required because mypy can't prove we won't
                        # change `f` back to `None`. See
                        # https://mypy.readthedocs.io/en/latest/common_issues.html#narrowing-and-inner-functions
                        assert f is not None

                        return f(
                            email_threepid,
                            username,
                            request_info,
                        )

                    wrapped_func = wrapper
                elif len(checker_args.parameters) != 4:
                    raise RuntimeError(
                        "Bad signature for callback check_registration_for_spam",
                    )

            def run(*args: Any, **kwargs: Any) -> Awaitable:
                # Assertion required because mypy can't prove we won't change `f`
                # back to `None`. See
                # https://mypy.readthedocs.io/en/latest/common_issues.html#narrowing-and-inner-functions
                assert wrapped_func is not None

                return maybe_awaitable(wrapped_func(*args, **kwargs))

            return run

        # Register the hooks through the module API.
        hooks = {
            hook: async_wrapper(getattr(spam_checker, hook, None))
            for hook in spam_checker_methods
        }

        api.register_spam_checker_callbacks(**hooks)


class SpamChecker:
    NOT_SPAM = "NOT_SPAM"

    def __init__(self, hs: "synapse.server.HomeServer") -> None:
        self.hs = hs
        self.clock = hs.get_clock()

        self._check_event_for_spam_callbacks: List[CHECK_EVENT_FOR_SPAM_CALLBACK] = []
        self._should_drop_federated_event_callbacks: List[
            SHOULD_DROP_FEDERATED_EVENT_CALLBACK
        ] = []
        self._user_may_join_room_callbacks: List[USER_MAY_JOIN_ROOM_CALLBACK] = []
        self._user_may_invite_callbacks: List[USER_MAY_INVITE_CALLBACK] = []
        self._user_may_send_3pid_invite_callbacks: List[
            USER_MAY_SEND_3PID_INVITE_CALLBACK
        ] = []
        self._user_may_create_room_callbacks: List[USER_MAY_CREATE_ROOM_CALLBACK] = []
        self._user_may_create_room_alias_callbacks: List[
            USER_MAY_CREATE_ROOM_ALIAS_CALLBACK
        ] = []
        self._user_may_publish_room_callbacks: List[USER_MAY_PUBLISH_ROOM_CALLBACK] = []
        self._check_username_for_spam_callbacks: List[
            CHECK_USERNAME_FOR_SPAM_CALLBACK
        ] = []
        self._check_registration_for_spam_callbacks: List[
            CHECK_REGISTRATION_FOR_SPAM_CALLBACK
        ] = []
        self._check_media_file_for_spam_callbacks: List[
            CHECK_MEDIA_FILE_FOR_SPAM_CALLBACK
        ] = []

    def register_callbacks(
        self,
        check_event_for_spam: Optional[CHECK_EVENT_FOR_SPAM_CALLBACK] = None,
        should_drop_federated_event: Optional[
            SHOULD_DROP_FEDERATED_EVENT_CALLBACK
        ] = None,
        user_may_join_room: Optional[USER_MAY_JOIN_ROOM_CALLBACK] = None,
        user_may_invite: Optional[USER_MAY_INVITE_CALLBACK] = None,
        user_may_send_3pid_invite: Optional[USER_MAY_SEND_3PID_INVITE_CALLBACK] = None,
        user_may_create_room: Optional[USER_MAY_CREATE_ROOM_CALLBACK] = None,
        user_may_create_room_alias: Optional[
            USER_MAY_CREATE_ROOM_ALIAS_CALLBACK
        ] = None,
        user_may_publish_room: Optional[USER_MAY_PUBLISH_ROOM_CALLBACK] = None,
        check_username_for_spam: Optional[CHECK_USERNAME_FOR_SPAM_CALLBACK] = None,
        check_registration_for_spam: Optional[
            CHECK_REGISTRATION_FOR_SPAM_CALLBACK
        ] = None,
        check_media_file_for_spam: Optional[CHECK_MEDIA_FILE_FOR_SPAM_CALLBACK] = None,
    ) -> None:
        """Register callbacks from module for each hook."""
        if check_event_for_spam is not None:
            self._check_event_for_spam_callbacks.append(check_event_for_spam)

        if should_drop_federated_event is not None:
            self._should_drop_federated_event_callbacks.append(
                should_drop_federated_event
            )

        if user_may_join_room is not None:
            self._user_may_join_room_callbacks.append(user_may_join_room)

        if user_may_invite is not None:
            self._user_may_invite_callbacks.append(user_may_invite)

        if user_may_send_3pid_invite is not None:
            self._user_may_send_3pid_invite_callbacks.append(
                user_may_send_3pid_invite,
            )

        if user_may_create_room is not None:
            self._user_may_create_room_callbacks.append(user_may_create_room)

        if user_may_create_room_alias is not None:
            self._user_may_create_room_alias_callbacks.append(
                user_may_create_room_alias,
            )

        if user_may_publish_room is not None:
            self._user_may_publish_room_callbacks.append(user_may_publish_room)

        if check_username_for_spam is not None:
            self._check_username_for_spam_callbacks.append(check_username_for_spam)

        if check_registration_for_spam is not None:
            self._check_registration_for_spam_callbacks.append(
                check_registration_for_spam,
            )

        if check_media_file_for_spam is not None:
            self._check_media_file_for_spam_callbacks.append(check_media_file_for_spam)

<<<<<<< HEAD
    async def check_event_for_spam(
        self, event: "synapse.events.EventBase"
    ) -> Union[Decision, Tuple[Codes, Dict], str]:
=======
    async def check_event_for_spam(self, event: "synapse.events.EventBase") -> str:
>>>>>>> b2b5279a
        """Checks if a given event is considered "spammy" by this server.

        If the server considers an event spammy, then it will be rejected if
        sent by a local user. If it is sent by a user on another server, the
        event is soft-failed.

        Args:
            event: the event to be checked

        Returns:
            - `NOT_SPAM` if the event is considered good (non-spammy) and should be let
                through. Other spamcheck filters may still reject it.
            - A `Code` if the event is considered spammy and is rejected with a specific
                error message/code.
            - A string that isn't `NOT_SPAM` if the event is considered spammy and the
                string should be used as the client-facing error message. This usage is
                generally discouraged as it doesn't support internationalization.
        """
        for callback in self._check_event_for_spam_callbacks:
            with Measure(
                self.clock, "{}.{}".format(callback.__module__, callback.__qualname__)
            ):
<<<<<<< HEAD
                res: Union[
                    Decision, Tuple[Codes, Dict], str, bool
                ] = await delay_cancellation(callback(event))
                if res is False or res is Allow.ALLOW:
=======
                res = await delay_cancellation(callback(event))
                if res is False or res == self.NOT_SPAM:
>>>>>>> b2b5279a
                    # This spam-checker accepts the event.
                    # Other spam-checkers may reject it, though.
                    continue
                elif res is True:
                    # This spam-checker rejects the event with deprecated
                    # return value `True`
                    return Codes.FORBIDDEN
                elif not isinstance(res, str):
                    # mypy complains that we can't reach this code because of the
                    # return type in CHECK_EVENT_FOR_SPAM_CALLBACK, but we don't know
                    # for sure that the module actually returns it.
                    logger.warning(  # type: ignore[unreachable]
                        "Module returned invalid value, rejecting message as spam"
                    )
                    res = "This message has been rejected as probable spam"
                else:
<<<<<<< HEAD
                    # This spam-checker rejects the event either with a `str`,
                    # with a `Codes` or with a `Tuple[Codes, Dict]`. In either
                    # case, we stop here.
                    return res
=======
                    # The module rejected the event either with a `Codes`
                    # or some other `str`. In either case, we stop here.
                    pass

                return res
>>>>>>> b2b5279a

        # No spam-checker has rejected the event, let it pass.
        return self.NOT_SPAM

    async def should_drop_federated_event(
        self, event: "synapse.events.EventBase"
    ) -> Union[bool, str]:
        """Checks if a given federated event is considered "spammy" by this
        server.

        If the server considers an event spammy, it will be silently dropped,
        and in doing so will split-brain our view of the room's DAG.

        Args:
            event: the event to be checked

        Returns:
            True if the event should be silently dropped
        """
        for callback in self._should_drop_federated_event_callbacks:
            with Measure(
                self.clock, "{}.{}".format(callback.__module__, callback.__qualname__)
            ):
                res: Union[bool, str] = await delay_cancellation(callback(event))
            if res:
                return res

        return False

    async def user_may_join_room(
        self, user_id: str, room_id: str, is_invited: bool
    ) -> bool:
        """Checks if a given users is allowed to join a room.
        Not called when a user creates a room.

        Args:
            userid: The ID of the user wanting to join the room
            room_id: The ID of the room the user wants to join
            is_invited: Whether the user is invited into the room

        Returns:
            Whether the user may join the room
        """
        for callback in self._user_may_join_room_callbacks:
            with Measure(
                self.clock, "{}.{}".format(callback.__module__, callback.__qualname__)
            ):
                may_join_room = await delay_cancellation(
                    callback(user_id, room_id, is_invited)
                )
            if may_join_room is False:
                return False

        return True

    async def user_may_invite(
        self, inviter_userid: str, invitee_userid: str, room_id: str
    ) -> bool:
        """Checks if a given user may send an invite

        If this method returns false, the invite will be rejected.

        Args:
            inviter_userid: The user ID of the sender of the invitation
            invitee_userid: The user ID targeted in the invitation
            room_id: The room ID

        Returns:
            True if the user may send an invite, otherwise False
        """
        for callback in self._user_may_invite_callbacks:
            with Measure(
                self.clock, "{}.{}".format(callback.__module__, callback.__qualname__)
            ):
                may_invite = await delay_cancellation(
                    callback(inviter_userid, invitee_userid, room_id)
                )
            if may_invite is False:
                return False

        return True

    async def user_may_send_3pid_invite(
        self, inviter_userid: str, medium: str, address: str, room_id: str
    ) -> bool:
        """Checks if a given user may invite a given threepid into the room

        If this method returns false, the threepid invite will be rejected.

        Note that if the threepid is already associated with a Matrix user ID, Synapse
        will call user_may_invite with said user ID instead.

        Args:
            inviter_userid: The user ID of the sender of the invitation
            medium: The 3PID's medium (e.g. "email")
            address: The 3PID's address (e.g. "alice@example.com")
            room_id: The room ID

        Returns:
            True if the user may send the invite, otherwise False
        """
        for callback in self._user_may_send_3pid_invite_callbacks:
            with Measure(
                self.clock, "{}.{}".format(callback.__module__, callback.__qualname__)
            ):
                may_send_3pid_invite = await delay_cancellation(
                    callback(inviter_userid, medium, address, room_id)
                )
            if may_send_3pid_invite is False:
                return False

        return True

    async def user_may_create_room(self, userid: str) -> bool:
        """Checks if a given user may create a room

        If this method returns false, the creation request will be rejected.

        Args:
            userid: The ID of the user attempting to create a room

        Returns:
            True if the user may create a room, otherwise False
        """
        for callback in self._user_may_create_room_callbacks:
            with Measure(
                self.clock, "{}.{}".format(callback.__module__, callback.__qualname__)
            ):
                may_create_room = await delay_cancellation(callback(userid))
            if may_create_room is False:
                return False

        return True

    async def user_may_create_room_alias(
        self, userid: str, room_alias: RoomAlias
    ) -> bool:
        """Checks if a given user may create a room alias

        If this method returns false, the association request will be rejected.

        Args:
            userid: The ID of the user attempting to create a room alias
            room_alias: The alias to be created

        Returns:
            True if the user may create a room alias, otherwise False
        """
        for callback in self._user_may_create_room_alias_callbacks:
            with Measure(
                self.clock, "{}.{}".format(callback.__module__, callback.__qualname__)
            ):
                may_create_room_alias = await delay_cancellation(
                    callback(userid, room_alias)
                )
            if may_create_room_alias is False:
                return False

        return True

    async def user_may_publish_room(self, userid: str, room_id: str) -> bool:
        """Checks if a given user may publish a room to the directory

        If this method returns false, the publish request will be rejected.

        Args:
            userid: The user ID attempting to publish the room
            room_id: The ID of the room that would be published

        Returns:
            True if the user may publish the room, otherwise False
        """
        for callback in self._user_may_publish_room_callbacks:
            with Measure(
                self.clock, "{}.{}".format(callback.__module__, callback.__qualname__)
            ):
                may_publish_room = await delay_cancellation(callback(userid, room_id))
            if may_publish_room is False:
                return False

        return True

    async def check_username_for_spam(self, user_profile: UserProfile) -> bool:
        """Checks if a user ID or display name are considered "spammy" by this server.

        If the server considers a username spammy, then it will not be included in
        user directory results.

        Args:
            user_profile: The user information to check, it contains the keys:
                * user_id
                * display_name
                * avatar_url

        Returns:
            True if the user is spammy.
        """
        for callback in self._check_username_for_spam_callbacks:
            with Measure(
                self.clock, "{}.{}".format(callback.__module__, callback.__qualname__)
            ):
                # Make a copy of the user profile object to ensure the spam checker cannot
                # modify it.
                res = await delay_cancellation(callback(user_profile.copy()))
            if res:
                return True

        return False

    async def check_registration_for_spam(
        self,
        email_threepid: Optional[dict],
        username: Optional[str],
        request_info: Collection[Tuple[str, str]],
        auth_provider_id: Optional[str] = None,
    ) -> RegistrationBehaviour:
        """Checks if we should allow the given registration request.

        Args:
            email_threepid: The email threepid used for registering, if any
            username: The request user name, if any
            request_info: List of tuples of user agent and IP that
                were used during the registration process.
            auth_provider_id: The SSO IdP the user used, e.g "oidc", "saml",
                "cas". If any. Note this does not include users registered
                via a password provider.

        Returns:
            Enum for how the request should be handled
        """

        for callback in self._check_registration_for_spam_callbacks:
            with Measure(
                self.clock, "{}.{}".format(callback.__module__, callback.__qualname__)
            ):
                behaviour = await delay_cancellation(
                    callback(email_threepid, username, request_info, auth_provider_id)
                )
            assert isinstance(behaviour, RegistrationBehaviour)
            if behaviour != RegistrationBehaviour.ALLOW:
                return behaviour

        return RegistrationBehaviour.ALLOW

    async def check_media_file_for_spam(
        self, file_wrapper: ReadableFileWrapper, file_info: FileInfo
    ) -> bool:
        """Checks if a piece of newly uploaded media should be blocked.

        This will be called for local uploads, downloads of remote media, each
        thumbnail generated for those, and web pages/images used for URL
        previews.

        Note that care should be taken to not do blocking IO operations in the
        main thread. For example, to get the contents of a file a module
        should do::

            async def check_media_file_for_spam(
                self, file: ReadableFileWrapper, file_info: FileInfo
            ) -> bool:
                buffer = BytesIO()
                await file.write_chunks_to(buffer.write)

                if buffer.getvalue() == b"Hello World":
                    return True

                return False


        Args:
            file: An object that allows reading the contents of the media.
            file_info: Metadata about the file.

        Returns:
            True if the media should be blocked or False if it should be
            allowed.
        """

        for callback in self._check_media_file_for_spam_callbacks:
            with Measure(
                self.clock, "{}.{}".format(callback.__module__, callback.__qualname__)
            ):
                spam = await delay_cancellation(callback(file_wrapper, file_info))
            if spam:
                return True

        return False<|MERGE_RESOLUTION|>--- conflicted
+++ resolved
@@ -46,17 +46,13 @@
     ["synapse.events.EventBase"],
     Awaitable[
         Union[
-<<<<<<< HEAD
-            Allow,
+            str,
             Codes,
             # Highly experimental, not officially part of the spamchecker API, may
             # disappear without warning depending on the results of ongoing
             # experiments.
             # Use this to return additional information as part of an error.
             Tuple[Codes, Dict],
-=======
-            str,
->>>>>>> b2b5279a
             # Deprecated
             bool,
         ]
@@ -277,13 +273,9 @@
         if check_media_file_for_spam is not None:
             self._check_media_file_for_spam_callbacks.append(check_media_file_for_spam)
 
-<<<<<<< HEAD
     async def check_event_for_spam(
         self, event: "synapse.events.EventBase"
-    ) -> Union[Decision, Tuple[Codes, Dict], str]:
-=======
-    async def check_event_for_spam(self, event: "synapse.events.EventBase") -> str:
->>>>>>> b2b5279a
+    ) -> Union[Tuple[Codes, Dict], str]:
         """Checks if a given event is considered "spammy" by this server.
 
         If the server considers an event spammy, then it will be rejected if
@@ -306,15 +298,8 @@
             with Measure(
                 self.clock, "{}.{}".format(callback.__module__, callback.__qualname__)
             ):
-<<<<<<< HEAD
-                res: Union[
-                    Decision, Tuple[Codes, Dict], str, bool
-                ] = await delay_cancellation(callback(event))
-                if res is False or res is Allow.ALLOW:
-=======
                 res = await delay_cancellation(callback(event))
                 if res is False or res == self.NOT_SPAM:
->>>>>>> b2b5279a
                     # This spam-checker accepts the event.
                     # Other spam-checkers may reject it, though.
                     continue
@@ -326,23 +311,16 @@
                     # mypy complains that we can't reach this code because of the
                     # return type in CHECK_EVENT_FOR_SPAM_CALLBACK, but we don't know
                     # for sure that the module actually returns it.
-                    logger.warning(  # type: ignore[unreachable]
+                    logger.warning(
                         "Module returned invalid value, rejecting message as spam"
                     )
                     res = "This message has been rejected as probable spam"
                 else:
-<<<<<<< HEAD
-                    # This spam-checker rejects the event either with a `str`,
-                    # with a `Codes` or with a `Tuple[Codes, Dict]`. In either
-                    # case, we stop here.
-                    return res
-=======
                     # The module rejected the event either with a `Codes`
                     # or some other `str`. In either case, we stop here.
                     pass
 
                 return res
->>>>>>> b2b5279a
 
         # No spam-checker has rejected the event, let it pass.
         return self.NOT_SPAM
