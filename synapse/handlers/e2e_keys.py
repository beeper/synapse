--- conflicted
+++ resolved
@@ -26,16 +26,12 @@
 
 from synapse.api.errors import CodeMessageException, Codes, SynapseError
 from synapse.logging.context import make_deferred_yieldable, run_in_background
-<<<<<<< HEAD
+from synapse.logging.opentracing import log_kv, set_tag, tag_args, trace
 from synapse.types import (
     UserID,
     get_domain_from_id,
     get_verify_key_from_cross_signing_key,
 )
-=======
-from synapse.logging.opentracing import log_kv, set_tag, tag_args, trace
-from synapse.types import UserID, get_domain_from_id
->>>>>>> 72d296a7
 from synapse.util import unwrapFirstError
 from synapse.util.retryutils import NotRetryingDestination
 
