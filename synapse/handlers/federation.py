# -*- coding: utf-8 -*-
# Copyright 2014-2016 OpenMarket Ltd
# Copyright 2018 New Vector Ltd
#
# Licensed under the Apache License, Version 2.0 (the "License");
# you may not use this file except in compliance with the License.
# You may obtain a copy of the License at
#
#     http://www.apache.org/licenses/LICENSE-2.0
#
# Unless required by applicable law or agreed to in writing, software
# distributed under the License is distributed on an "AS IS" BASIS,
# WITHOUT WARRANTIES OR CONDITIONS OF ANY KIND, either express or implied.
# See the License for the specific language governing permissions and
# limitations under the License.

"""Contains handlers for federation events."""

import itertools
import logging

import six
from six import iteritems, itervalues
from six.moves import http_client, zip

from signedjson.key import decode_verify_key_bytes
from signedjson.sign import verify_signed_json
from unpaddedbase64 import decode_base64

from twisted.internet import defer

from synapse.api.constants import (
    KNOWN_ROOM_VERSIONS,
    EventTypes,
    Membership,
    RejectedReason,
    RoomVersions,
)
from synapse.api.errors import (
    AuthError,
    CodeMessageException,
    FederationDeniedError,
    FederationError,
    StoreError,
    SynapseError,
)
from synapse.crypto.event_signing import compute_event_signature
from synapse.events.validator import EventValidator
from synapse.replication.http.federation import (
    ReplicationCleanRoomRestServlet,
    ReplicationFederationSendEventsRestServlet,
)
from synapse.replication.http.membership import ReplicationUserJoinedLeftRoomRestServlet
from synapse.state import StateResolutionStore, resolve_events_with_store
from synapse.types import UserID, get_domain_from_id
from synapse.util import logcontext, unwrapFirstError
from synapse.util.async_helpers import Linearizer
from synapse.util.distributor import user_joined_room
from synapse.util.logutils import log_function
from synapse.util.retryutils import NotRetryingDestination
from synapse.visibility import filter_events_for_server

from ._base import BaseHandler

logger = logging.getLogger(__name__)


def shortstr(iterable, maxitems=5):
    """If iterable has maxitems or fewer, return the stringification of a list
    containing those items.

    Otherwise, return the stringification of a a list with the first maxitems items,
    followed by "...".

    Args:
        iterable (Iterable): iterable to truncate
        maxitems (int): number of items to return before truncating

    Returns:
        unicode
    """

    items = list(itertools.islice(iterable, maxitems + 1))
    if len(items) <= maxitems:
        return str(items)
    return u"[" + u", ".join(repr(r) for r in items[:maxitems]) + u", ...]"


class FederationHandler(BaseHandler):
    """Handles events that originated from federation.
        Responsible for:
        a) handling received Pdus before handing them on as Events to the rest
        of the home server (including auth and state conflict resoultion)
        b) converting events that were produced by local clients that may need
        to be sent to remote home servers.
        c) doing the necessary dances to invite remote users and join remote
        rooms.
    """

    def __init__(self, hs):
        super(FederationHandler, self).__init__(hs)

        self.hs = hs

        self.store = hs.get_datastore()  # type: synapse.storage.DataStore
        self.federation_client = hs.get_federation_client()
        self.state_handler = hs.get_state_handler()
        self.server_name = hs.hostname
        self.keyring = hs.get_keyring()
        self.action_generator = hs.get_action_generator()
        self.is_mine_id = hs.is_mine_id
        self.pusher_pool = hs.get_pusherpool()
        self.spam_checker = hs.get_spam_checker()
        self.event_creation_handler = hs.get_event_creation_handler()
        self._server_notices_mxid = hs.config.server_notices_mxid
        self.config = hs.config
        self.http_client = hs.get_simple_http_client()

        self._send_events_to_master = (
            ReplicationFederationSendEventsRestServlet.make_client(hs)
        )
        self._notify_user_membership_change = (
            ReplicationUserJoinedLeftRoomRestServlet.make_client(hs)
        )
        self._clean_room_for_join_client = (
            ReplicationCleanRoomRestServlet.make_client(hs)
        )

        # When joining a room we need to queue any events for that room up
        self.room_queues = {}
        self._room_pdu_linearizer = Linearizer("fed_room_pdu")

    @defer.inlineCallbacks
    def on_receive_pdu(
            self, origin, pdu, sent_to_us_directly=False,
    ):
        """ Process a PDU received via a federation /send/ transaction, or
        via backfill of missing prev_events

        Args:
            origin (str): server which initiated the /send/ transaction. Will
                be used to fetch missing events or state.
            pdu (FrozenEvent): received PDU
            sent_to_us_directly (bool): True if this event was pushed to us; False if
                we pulled it as the result of a missing prev_event.

        Returns (Deferred): completes with None
        """

        room_id = pdu.room_id
        event_id = pdu.event_id

        logger.info(
            "[%s %s] handling received PDU: %s",
            room_id, event_id, pdu,
        )

        # We reprocess pdus when we have seen them only as outliers
        existing = yield self.store.get_event(
            event_id,
            allow_none=True,
            allow_rejected=True,
        )

        # FIXME: Currently we fetch an event again when we already have it
        # if it has been marked as an outlier.

        already_seen = (
            existing and (
                not existing.internal_metadata.is_outlier()
                or pdu.internal_metadata.is_outlier()
            )
        )
        if already_seen:
            logger.debug("[%s %s]: Already seen pdu", room_id, event_id)
            return

        # do some initial sanity-checking of the event. In particular, make
        # sure it doesn't have hundreds of prev_events or auth_events, which
        # could cause a huge state resolution or cascade of event fetches.
        try:
            self._sanity_check_event(pdu)
        except SynapseError as err:
            logger.warn("[%s %s] Received event failed sanity checks", room_id, event_id)
            raise FederationError(
                "ERROR",
                err.code,
                err.msg,
                affected=pdu.event_id,
            )

        # If we are currently in the process of joining this room, then we
        # queue up events for later processing.
        if room_id in self.room_queues:
            logger.info(
                "[%s %s] Queuing PDU from %s for now: join in progress",
                room_id, event_id, origin,
            )
            self.room_queues[room_id].append((pdu, origin))
            return

        # If we're not in the room just ditch the event entirely. This is
        # probably an old server that has come back and thinks we're still in
        # the room (or we've been rejoined to the room by a state reset).
        #
        # Note that if we were never in the room then we would have already
        # dropped the event, since we wouldn't know the room version.
        is_in_room = yield self.auth.check_host_in_room(
            room_id,
            self.server_name
        )
        if not is_in_room:
            logger.info(
                "[%s %s] Ignoring PDU from %s as we're not in the room",
                room_id, event_id, origin,
            )
            defer.returnValue(None)

        state = None
        auth_chain = []

        # Get missing pdus if necessary.
        if not pdu.internal_metadata.is_outlier():
            # We only backfill backwards to the min depth.
            min_depth = yield self.get_min_depth_for_context(
                pdu.room_id
            )

            logger.debug(
                "[%s %s] min_depth: %d",
                room_id, event_id, min_depth,
            )

            prevs = set(pdu.prev_event_ids())
            seen = yield self.store.have_seen_events(prevs)

            if min_depth and pdu.depth < min_depth:
                # This is so that we don't notify the user about this
                # message, to work around the fact that some events will
                # reference really really old events we really don't want to
                # send to the clients.
                pdu.internal_metadata.outlier = True
            elif min_depth and pdu.depth > min_depth:
                missing_prevs = prevs - seen
                if sent_to_us_directly and missing_prevs:
                    # If we're missing stuff, ensure we only fetch stuff one
                    # at a time.
                    logger.info(
                        "[%s %s] Acquiring room lock to fetch %d missing prev_events: %s",
                        room_id, event_id, len(missing_prevs), shortstr(missing_prevs),
                    )
                    with (yield self._room_pdu_linearizer.queue(pdu.room_id)):
                        logger.info(
                            "[%s %s] Acquired room lock to fetch %d missing prev_events",
                            room_id, event_id, len(missing_prevs),
                        )

                        yield self._get_missing_events_for_pdu(
                            origin, pdu, prevs, min_depth
                        )

                        # Update the set of things we've seen after trying to
                        # fetch the missing stuff
                        seen = yield self.store.have_seen_events(prevs)

                        if not prevs - seen:
                            logger.info(
                                "[%s %s] Found all missing prev_events",
                                room_id, event_id,
                            )
                elif missing_prevs:
                    logger.info(
                        "[%s %s] Not recursively fetching %d missing prev_events: %s",
                        room_id, event_id, len(missing_prevs), shortstr(missing_prevs),
                    )

            if prevs - seen:
                # We've still not been able to get all of the prev_events for this event.
                #
                # In this case, we need to fall back to asking another server in the
                # federation for the state at this event. That's ok provided we then
                # resolve the state against other bits of the DAG before using it (which
                # will ensure that you can't just take over a room by sending an event,
                # withholding its prev_events, and declaring yourself to be an admin in
                # the subsequent state request).
                #
                # Now, if we're pulling this event as a missing prev_event, then clearly
                # this event is not going to become the only forward-extremity and we are
                # guaranteed to resolve its state against our existing forward
                # extremities, so that should be fine.
                #
                # On the other hand, if this event was pushed to us, it is possible for
                # it to become the only forward-extremity in the room, and we would then
                # trust its state to be the state for the whole room. This is very bad.
                # Further, if the event was pushed to us, there is no excuse for us not to
                # have all the prev_events. We therefore reject any such events.
                #
                # XXX this really feels like it could/should be merged with the above,
                # but there is an interaction with min_depth that I'm not really
                # following.

                if sent_to_us_directly:
                    logger.warn(
                        "[%s %s] Rejecting: failed to fetch %d prev events: %s",
                        room_id, event_id, len(prevs - seen), shortstr(prevs - seen)
                    )
                    raise FederationError(
                        "ERROR",
                        403,
                        (
                            "Your server isn't divulging details about prev_events "
                            "referenced in this event."
                        ),
                        affected=pdu.event_id,
                    )

                # Calculate the state after each of the previous events, and
                # resolve them to find the correct state at the current event.
                auth_chains = set()
                event_map = {
                    event_id: pdu,
                }
                try:
                    # Get the state of the events we know about
                    ours = yield self.store.get_state_groups_ids(room_id, seen)

                    # state_maps is a list of mappings from (type, state_key) to event_id
                    # type: list[dict[tuple[str, str], str]]
                    state_maps = list(ours.values())

                    # we don't need this any more, let's delete it.
                    del ours

                    # Ask the remote server for the states we don't
                    # know about
                    for p in prevs - seen:
                        logger.info(
                            "[%s %s] Requesting state at missing prev_event %s",
                            room_id, event_id, p,
                        )

                        room_version = yield self.store.get_room_version(room_id)

                        with logcontext.nested_logging_context(p):
                            # note that if any of the missing prevs share missing state or
                            # auth events, the requests to fetch those events are deduped
                            # by the get_pdu_cache in federation_client.
                            remote_state, got_auth_chain = (
                                yield self.federation_client.get_state_for_room(
                                    origin, room_id, p,
                                )
                            )

                            # we want the state *after* p; get_state_for_room returns the
                            # state *before* p.
                            remote_event = yield self.federation_client.get_pdu(
                                [origin], p, room_version, outlier=True,
                            )

                            if remote_event is None:
                                raise Exception(
                                    "Unable to get missing prev_event %s" % (p, )
                                )

                            if remote_event.is_state():
                                remote_state.append(remote_event)

                            # XXX hrm I'm not convinced that duplicate events will compare
                            # for equality, so I'm not sure this does what the author
                            # hoped.
                            auth_chains.update(got_auth_chain)

                            remote_state_map = {
                                (x.type, x.state_key): x.event_id for x in remote_state
                            }
                            state_maps.append(remote_state_map)

                            for x in remote_state:
                                event_map[x.event_id] = x

                    state_map = yield resolve_events_with_store(
                        room_version, state_maps, event_map,
                        state_res_store=StateResolutionStore(self.store),
                    )

                    # We need to give _process_received_pdu the actual state events
                    # rather than event ids, so generate that now.

                    # First though we need to fetch all the events that are in
                    # state_map, so we can build up the state below.
                    evs = yield self.store.get_events(
                        list(state_map.values()),
                        get_prev_content=False,
                        check_redacted=False,
                    )
                    event_map.update(evs)

                    state = [
                        event_map[e] for e in six.itervalues(state_map)
                    ]
                    auth_chain = list(auth_chains)
                except Exception:
                    logger.warn(
                        "[%s %s] Error attempting to resolve state at missing "
                        "prev_events",
                        room_id, event_id, exc_info=True,
                    )
                    raise FederationError(
                        "ERROR",
                        403,
                        "We can't get valid state history.",
                        affected=event_id,
                    )

        yield self._process_received_pdu(
            origin,
            pdu,
            state=state,
            auth_chain=auth_chain,
        )

    @defer.inlineCallbacks
    def _get_missing_events_for_pdu(self, origin, pdu, prevs, min_depth):
        """
        Args:
            origin (str): Origin of the pdu. Will be called to get the missing events
            pdu: received pdu
            prevs (set(str)): List of event ids which we are missing
            min_depth (int): Minimum depth of events to return.
        """

        room_id = pdu.room_id
        event_id = pdu.event_id

        seen = yield self.store.have_seen_events(prevs)

        if not prevs - seen:
            return

        latest = yield self.store.get_latest_event_ids_in_room(room_id)

        # We add the prev events that we have seen to the latest
        # list to ensure the remote server doesn't give them to us
        latest = set(latest)
        latest |= seen

        logger.info(
            "[%s %s]: Requesting missing events between %s and %s",
            room_id, event_id, shortstr(latest), event_id,
        )

        # XXX: we set timeout to 10s to help workaround
        # https://github.com/matrix-org/synapse/issues/1733.
        # The reason is to avoid holding the linearizer lock
        # whilst processing inbound /send transactions, causing
        # FDs to stack up and block other inbound transactions
        # which empirically can currently take up to 30 minutes.
        #
        # N.B. this explicitly disables retry attempts.
        #
        # N.B. this also increases our chances of falling back to
        # fetching fresh state for the room if the missing event
        # can't be found, which slightly reduces our security.
        # it may also increase our DAG extremity count for the room,
        # causing additional state resolution?  See #1760.
        # However, fetching state doesn't hold the linearizer lock
        # apparently.
        #
        # see https://github.com/matrix-org/synapse/pull/1744
        #
        # ----
        #
        # Update richvdh 2018/09/18: There are a number of problems with timing this
        # request out agressively on the client side:
        #
        # - it plays badly with the server-side rate-limiter, which starts tarpitting you
        #   if you send too many requests at once, so you end up with the server carefully
        #   working through the backlog of your requests, which you have already timed
        #   out.
        #
        # - for this request in particular, we now (as of
        #   https://github.com/matrix-org/synapse/pull/3456) reject any PDUs where the
        #   server can't produce a plausible-looking set of prev_events - so we becone
        #   much more likely to reject the event.
        #
        # - contrary to what it says above, we do *not* fall back to fetching fresh state
        #   for the room if get_missing_events times out. Rather, we give up processing
        #   the PDU whose prevs we are missing, which then makes it much more likely that
        #   we'll end up back here for the *next* PDU in the list, which exacerbates the
        #   problem.
        #
        # - the agressive 10s timeout was introduced to deal with incoming federation
        #   requests taking 8 hours to process. It's not entirely clear why that was going
        #   on; certainly there were other issues causing traffic storms which are now
        #   resolved, and I think in any case we may be more sensible about our locking
        #   now. We're *certainly* more sensible about our logging.
        #
        # All that said: Let's try increasing the timout to 60s and see what happens.

        missing_events = yield self.federation_client.get_missing_events(
            origin,
            room_id,
            earliest_events_ids=list(latest),
            latest_events=[pdu],
            limit=10,
            min_depth=min_depth,
            timeout=60000,
        )

        logger.info(
            "[%s %s]: Got %d prev_events: %s",
            room_id, event_id, len(missing_events), shortstr(missing_events),
        )

        # We want to sort these by depth so we process them and
        # tell clients about them in order.
        missing_events.sort(key=lambda x: x.depth)

        for ev in missing_events:
            logger.info(
                "[%s %s] Handling received prev_event %s",
                room_id, event_id, ev.event_id,
            )
            with logcontext.nested_logging_context(ev.event_id):
                try:
                    yield self.on_receive_pdu(
                        origin,
                        ev,
                        sent_to_us_directly=False,
                    )
                except FederationError as e:
                    if e.code == 403:
                        logger.warn(
                            "[%s %s] Received prev_event %s failed history check.",
                            room_id, event_id, ev.event_id,
                        )
                    else:
                        raise

    @defer.inlineCallbacks
    def _process_received_pdu(self, origin, event, state, auth_chain):
        """ Called when we have a new pdu. We need to do auth checks and put it
        through the StateHandler.
        """
        room_id = event.room_id
        event_id = event.event_id

        logger.debug(
            "[%s %s] Processing event: %s",
            room_id, event_id, event,
        )

        event_ids = set()
        if state:
            event_ids |= {e.event_id for e in state}
        if auth_chain:
            event_ids |= {e.event_id for e in auth_chain}

        seen_ids = yield self.store.have_seen_events(event_ids)

        if state and auth_chain is not None:
            # If we have any state or auth_chain given to us by the replication
            # layer, then we should handle them (if we haven't before.)

            event_infos = []

            for e in itertools.chain(auth_chain, state):
                if e.event_id in seen_ids:
                    continue
                e.internal_metadata.outlier = True
                auth_ids = e.auth_event_ids()
                auth = {
                    (e.type, e.state_key): e for e in auth_chain
                    if e.event_id in auth_ids or e.type == EventTypes.Create
                }
                event_infos.append({
                    "event": e,
                    "auth_events": auth,
                })
                seen_ids.add(e.event_id)

            logger.info(
                "[%s %s] persisting newly-received auth/state events %s",
                room_id, event_id, [e["event"].event_id for e in event_infos]
            )
            yield self._handle_new_events(origin, event_infos)

        try:
            context = yield self._handle_new_event(
                origin,
                event,
                state=state,
            )
        except AuthError as e:
            raise FederationError(
                "ERROR",
                e.code,
                e.msg,
                affected=event.event_id,
            )

        room = yield self.store.get_room(room_id)

        if not room:
            try:
                yield self.store.store_room(
                    room_id=room_id,
                    room_creator_user_id="",
                    is_public=False,
                )
            except StoreError:
                logger.exception("Failed to store room.")

        if event.type == EventTypes.Member:
            if event.membership == Membership.JOIN:
                # Only fire user_joined_room if the user has acutally
                # joined the room. Don't bother if the user is just
                # changing their profile info.
                newly_joined = True

                prev_state_ids = yield context.get_prev_state_ids(self.store)

                prev_state_id = prev_state_ids.get(
                    (event.type, event.state_key)
                )
                if prev_state_id:
                    prev_state = yield self.store.get_event(
                        prev_state_id, allow_none=True,
                    )
                    if prev_state and prev_state.membership == Membership.JOIN:
                        newly_joined = False

                if newly_joined:
                    user = UserID.from_string(event.state_key)
                    yield self.user_joined_room(user, room_id)

    @log_function
    @defer.inlineCallbacks
    def backfill(self, dest, room_id, limit, extremities):
        """ Trigger a backfill request to `dest` for the given `room_id`

        This will attempt to get more events from the remote. If the other side
        has no new events to offer, this will return an empty list.

        As the events are received, we check their signatures, and also do some
        sanity-checking on them. If any of the backfilled events are invalid,
        this method throws a SynapseError.

        TODO: make this more useful to distinguish failures of the remote
        server from invalid events (there is probably no point in trying to
        re-fetch invalid events from every other HS in the room.)
        """
        if dest == self.server_name:
            raise SynapseError(400, "Can't backfill from self.")

        room_version = yield self.store.get_room_version(room_id)

        events = yield self.federation_client.backfill(
            dest,
            room_id,
            limit=limit,
            extremities=extremities,
        )

        # ideally we'd sanity check the events here for excess prev_events etc,
        # but it's hard to reject events at this point without completely
        # breaking backfill in the same way that it is currently broken by
        # events whose signature we cannot verify (#3121).
        #
        # So for now we accept the events anyway. #3124 tracks this.
        #
        # for ev in events:
        #     self._sanity_check_event(ev)

        # Don't bother processing events we already have.
        seen_events = yield self.store.have_events_in_timeline(
            set(e.event_id for e in events)
        )

        events = [e for e in events if e.event_id not in seen_events]

        if not events:
            defer.returnValue([])

        event_map = {e.event_id: e for e in events}

        event_ids = set(e.event_id for e in events)

        edges = [
            ev.event_id
            for ev in events
            if set(ev.prev_event_ids()) - event_ids
        ]

        logger.info(
            "backfill: Got %d events with %d edges",
            len(events), len(edges),
        )

        # For each edge get the current state.

        auth_events = {}
        state_events = {}
        events_to_state = {}
        for e_id in edges:
            state, auth = yield self.federation_client.get_state_for_room(
                destination=dest,
                room_id=room_id,
                event_id=e_id
            )
            auth_events.update({a.event_id: a for a in auth})
            auth_events.update({s.event_id: s for s in state})
            state_events.update({s.event_id: s for s in state})
            events_to_state[e_id] = state

        required_auth = set(
            a_id
            for event in events + list(state_events.values()) + list(auth_events.values())
            for a_id in event.auth_event_ids()
        )
        auth_events.update({
            e_id: event_map[e_id] for e_id in required_auth if e_id in event_map
        })
        missing_auth = required_auth - set(auth_events)
        failed_to_fetch = set()

        # Try and fetch any missing auth events from both DB and remote servers.
        # We repeatedly do this until we stop finding new auth events.
        while missing_auth - failed_to_fetch:
            logger.info("Missing auth for backfill: %r", missing_auth)
            ret_events = yield self.store.get_events(missing_auth - failed_to_fetch)
            auth_events.update(ret_events)

            required_auth.update(
                a_id for event in ret_events.values() for a_id in event.auth_event_ids()
            )
            missing_auth = required_auth - set(auth_events)

            if missing_auth - failed_to_fetch:
                logger.info(
                    "Fetching missing auth for backfill: %r",
                    missing_auth - failed_to_fetch
                )

                results = yield logcontext.make_deferred_yieldable(defer.gatherResults(
                    [
                        logcontext.run_in_background(
                            self.federation_client.get_pdu,
                            [dest],
                            event_id,
                            room_version=room_version,
                            outlier=True,
                            timeout=10000,
                        )
                        for event_id in missing_auth - failed_to_fetch
                    ],
                    consumeErrors=True
                )).addErrback(unwrapFirstError)
                auth_events.update({a.event_id: a for a in results if a})
                required_auth.update(
                    a_id
                    for event in results if event
                    for a_id in event.auth_event_ids()
                )
                missing_auth = required_auth - set(auth_events)

                failed_to_fetch = missing_auth - set(auth_events)

        seen_events = yield self.store.have_seen_events(
            set(auth_events.keys()) | set(state_events.keys())
        )

        ev_infos = []
        for a in auth_events.values():
            if a.event_id in seen_events:
                continue
            a.internal_metadata.outlier = True
            ev_infos.append({
                "event": a,
                "auth_events": {
                    (auth_events[a_id].type, auth_events[a_id].state_key):
                    auth_events[a_id]
                    for a_id in a.auth_event_ids()
                    if a_id in auth_events
                }
            })

        for e_id in events_to_state:
            ev_infos.append({
                "event": event_map[e_id],
                "state": events_to_state[e_id],
                "auth_events": {
                    (auth_events[a_id].type, auth_events[a_id].state_key):
                    auth_events[a_id]
                    for a_id in event_map[e_id].auth_event_ids()
                    if a_id in auth_events
                }
            })

        yield self._handle_new_events(
            dest, ev_infos,
            backfilled=True,
        )

        events.sort(key=lambda e: e.depth)

        for event in events:
            if event in events_to_state:
                continue

            # We store these one at a time since each event depends on the
            # previous to work out the state.
            # TODO: We can probably do something more clever here.
            yield self._handle_new_event(
                dest, event, backfilled=True,
            )

        defer.returnValue(events)

    @defer.inlineCallbacks
    def maybe_backfill(self, room_id, current_depth):
        """Checks the database to see if we should backfill before paginating,
        and if so do.
        """
        extremities = yield self.store.get_oldest_events_with_depth_in_room(
            room_id
        )

        if not extremities:
            logger.debug("Not backfilling as no extremeties found.")
            return

        # Check if we reached a point where we should start backfilling.
        sorted_extremeties_tuple = sorted(
            extremities.items(),
            key=lambda e: -int(e[1])
        )
        max_depth = sorted_extremeties_tuple[0][1]

        # We don't want to specify too many extremities as it causes the backfill
        # request URI to be too long.
        extremities = dict(sorted_extremeties_tuple[:5])

        if current_depth > max_depth:
            logger.debug(
                "Not backfilling as we don't need to. %d < %d",
                max_depth, current_depth,
            )
            return

        # Now we need to decide which hosts to hit first.

        # First we try hosts that are already in the room
        # TODO: HEURISTIC ALERT.

        curr_state = yield self.state_handler.get_current_state(room_id)

        def get_domains_from_state(state):
            """Get joined domains from state

            Args:
                state (dict[tuple, FrozenEvent]): State map from type/state
                    key to event.

            Returns:
                list[tuple[str, int]]: Returns a list of servers with the
                lowest depth of their joins. Sorted by lowest depth first.
            """
            joined_users = [
                (state_key, int(event.depth))
                for (e_type, state_key), event in iteritems(state)
                if e_type == EventTypes.Member
                and event.membership == Membership.JOIN
            ]

            joined_domains = {}
            for u, d in joined_users:
                try:
                    dom = get_domain_from_id(u)
                    old_d = joined_domains.get(dom)
                    if old_d:
                        joined_domains[dom] = min(d, old_d)
                    else:
                        joined_domains[dom] = d
                except Exception:
                    pass

            return sorted(joined_domains.items(), key=lambda d: d[1])

        curr_domains = get_domains_from_state(curr_state)

        likely_domains = [
            domain for domain, depth in curr_domains
            if domain != self.server_name
        ]

        @defer.inlineCallbacks
        def try_backfill(domains):
            # TODO: Should we try multiple of these at a time?
            for dom in domains:
                try:
                    yield self.backfill(
                        dom, room_id,
                        limit=100,
                        extremities=extremities,
                    )
                    # If this succeeded then we probably already have the
                    # appropriate stuff.
                    # TODO: We can probably do something more intelligent here.
                    defer.returnValue(True)
                except SynapseError as e:
                    logger.info(
                        "Failed to backfill from %s because %s",
                        dom, e,
                    )
                    continue
                except CodeMessageException as e:
                    if 400 <= e.code < 500:
                        raise

                    logger.info(
                        "Failed to backfill from %s because %s",
                        dom, e,
                    )
                    continue
                except NotRetryingDestination as e:
                    logger.info(str(e))
                    continue
                except FederationDeniedError as e:
                    logger.info(e)
                    continue
                except Exception as e:
                    logger.exception(
                        "Failed to backfill from %s because %s",
                        dom, e,
                    )
                    continue

            defer.returnValue(False)

        success = yield try_backfill(likely_domains)
        if success:
            defer.returnValue(True)

        # Huh, well *those* domains didn't work out. Lets try some domains
        # from the time.

        tried_domains = set(likely_domains)
        tried_domains.add(self.server_name)

        event_ids = list(extremities.keys())

        logger.debug("calling resolve_state_groups in _maybe_backfill")
        resolve = logcontext.preserve_fn(
            self.state_handler.resolve_state_groups_for_events
        )
        states = yield logcontext.make_deferred_yieldable(defer.gatherResults(
            [resolve(room_id, [e]) for e in event_ids],
            consumeErrors=True,
        ))

        # dict[str, dict[tuple, str]], a map from event_id to state map of
        # event_ids.
        states = dict(zip(event_ids, [s.state for s in states]))

        state_map = yield self.store.get_events(
            [e_id for ids in itervalues(states) for e_id in itervalues(ids)],
            get_prev_content=False
        )
        states = {
            key: {
                k: state_map[e_id]
                for k, e_id in iteritems(state_dict)
                if e_id in state_map
            } for key, state_dict in iteritems(states)
        }

        for e_id, _ in sorted_extremeties_tuple:
            likely_domains = get_domains_from_state(states[e_id])

            success = yield try_backfill([
                dom for dom, _ in likely_domains
                if dom not in tried_domains
            ])
            if success:
                defer.returnValue(True)

            tried_domains.update(dom for dom, _ in likely_domains)

        defer.returnValue(False)

    def _sanity_check_event(self, ev):
        """
        Do some early sanity checks of a received event

        In particular, checks it doesn't have an excessive number of
        prev_events or auth_events, which could cause a huge state resolution
        or cascade of event fetches.

        Args:
            ev (synapse.events.EventBase): event to be checked

        Returns: None

        Raises:
            SynapseError if the event does not pass muster
        """
        if len(ev.prev_event_ids()) > 20:
            logger.warn("Rejecting event %s which has %i prev_events",
                        ev.event_id, len(ev.prev_event_ids()))
            raise SynapseError(
                http_client.BAD_REQUEST,
                "Too many prev_events",
            )

        if len(ev.auth_event_ids()) > 10:
            logger.warn("Rejecting event %s which has %i auth_events",
                        ev.event_id, len(ev.auth_event_ids()))
            raise SynapseError(
                http_client.BAD_REQUEST,
                "Too many auth_events",
            )

    @defer.inlineCallbacks
    def send_invite(self, target_host, event):
        """ Sends the invite to the remote server for signing.

        Invites must be signed by the invitee's server before distribution.
        """
        pdu = yield self.federation_client.send_invite(
            destination=target_host,
            room_id=event.room_id,
            event_id=event.event_id,
            pdu=event
        )

        defer.returnValue(pdu)

    @defer.inlineCallbacks
    def on_event_auth(self, event_id):
        event = yield self.store.get_event(event_id)
        auth = yield self.store.get_auth_chain(
            [auth_id for auth_id in event.auth_event_ids()],
            include_given=True
        )
        defer.returnValue([e for e in auth])

    @log_function
    @defer.inlineCallbacks
    def do_invite_join(self, target_hosts, room_id, joinee, content):
        """ Attempts to join the `joinee` to the room `room_id` via the
        server `target_host`.

        This first triggers a /make_join/ request that returns a partial
        event that we can fill out and sign. This is then sent to the
        remote server via /send_join/ which responds with the state at that
        event and the auth_chains.

        We suspend processing of any received events from this room until we
        have finished processing the join.
        """
        logger.debug("Joining %s to %s", joinee, room_id)

        origin, event, event_format_version = yield self._make_and_verify_event(
            target_hosts,
            room_id,
            joinee,
            "join",
            content,
            params={
                "ver": KNOWN_ROOM_VERSIONS,
            },
        )

        # This shouldn't happen, because the RoomMemberHandler has a
        # linearizer lock which only allows one operation per user per room
        # at a time - so this is just paranoia.
        assert (room_id not in self.room_queues)

        self.room_queues[room_id] = []

        yield self._clean_room_for_join(room_id)

        handled_events = set()

        try:
            # Try the host we successfully got a response to /make_join/
            # request first.
            try:
                target_hosts.remove(origin)
                target_hosts.insert(0, origin)
            except ValueError:
                pass
            ret = yield self.federation_client.send_join(
                target_hosts, event, event_format_version,
            )

            origin = ret["origin"]
            state = ret["state"]
            auth_chain = ret["auth_chain"]
            auth_chain.sort(key=lambda e: e.depth)

            handled_events.update([s.event_id for s in state])
            handled_events.update([a.event_id for a in auth_chain])
            handled_events.add(event.event_id)

            logger.debug("do_invite_join auth_chain: %s", auth_chain)
            logger.debug("do_invite_join state: %s", state)

            logger.debug("do_invite_join event: %s", event)

            try:
                yield self.store.store_room(
                    room_id=room_id,
                    room_creator_user_id="",
                    is_public=False
                )
            except Exception:
                # FIXME
                pass

            yield self._persist_auth_tree(
                origin, auth_chain, state, event
            )

            logger.debug("Finished joining %s to %s", joinee, room_id)
        finally:
            room_queue = self.room_queues[room_id]
            del self.room_queues[room_id]

            # we don't need to wait for the queued events to be processed -
            # it's just a best-effort thing at this point. We do want to do
            # them roughly in order, though, otherwise we'll end up making
            # lots of requests for missing prev_events which we do actually
            # have. Hence we fire off the deferred, but don't wait for it.

            logcontext.run_in_background(self._handle_queued_pdus, room_queue)

        defer.returnValue(True)

    @defer.inlineCallbacks
    def _handle_queued_pdus(self, room_queue):
        """Process PDUs which got queued up while we were busy send_joining.

        Args:
            room_queue (list[FrozenEvent, str]): list of PDUs to be processed
                and the servers that sent them
        """
        for p, origin in room_queue:
            try:
                logger.info("Processing queued PDU %s which was received "
                            "while we were joining %s", p.event_id, p.room_id)
                with logcontext.nested_logging_context(p.event_id):
                    yield self.on_receive_pdu(origin, p, sent_to_us_directly=True)
            except Exception as e:
                logger.warn(
                    "Error handling queued PDU %s from %s: %s",
                    p.event_id, origin, e)

    @defer.inlineCallbacks
    @log_function
    def on_make_join_request(self, room_id, user_id):
        """ We've received a /make_join/ request, so we create a partial
        join event for the room and return that. We do *not* persist or
        process it until the other server has signed it and sent it back.
        """
        event_content = {"membership": Membership.JOIN}

        room_version = yield self.store.get_room_version(room_id)

        builder = self.event_builder_factory.new(
            room_version,
            {
                "type": EventTypes.Member,
                "content": event_content,
                "room_id": room_id,
                "sender": user_id,
                "state_key": user_id,
            }
        )

        try:
            event, context = yield self.event_creation_handler.create_new_client_event(
                builder=builder,
            )
        except AuthError as e:
            logger.warn("Failed to create join %r because %s", event, e)
            raise e

        # The remote hasn't signed it yet, obviously. We'll do the full checks
        # when we get the event back in `on_send_join_request`
        yield self.auth.check_from_context(event, context, do_sig_check=False)

        defer.returnValue(event)

    @defer.inlineCallbacks
    @log_function
    def on_send_join_request(self, origin, pdu):
        """ We have received a join event for a room. Fully process it and
        respond with the current state and auth chains.
        """
        event = pdu

        logger.debug(
            "on_send_join_request: Got event: %s, signatures: %s",
            event.event_id,
            event.signatures,
        )

        event.internal_metadata.outlier = False
        # Send this event on behalf of the origin server.
        #
        # The reasons we have the destination server rather than the origin
        # server send it are slightly mysterious: the origin server should have
        # all the neccessary state once it gets the response to the send_join,
        # so it could send the event itself if it wanted to. It may be that
        # doing it this way reduces failure modes, or avoids certain attacks
        # where a new server selectively tells a subset of the federation that
        # it has joined.
        #
        # The fact is that, as of the current writing, Synapse doesn't send out
        # the join event over federation after joining, and changing it now
        # would introduce the danger of backwards-compatibility problems.
        event.internal_metadata.send_on_behalf_of = origin

        context = yield self._handle_new_event(
            origin, event
        )

        logger.debug(
            "on_send_join_request: After _handle_new_event: %s, sigs: %s",
            event.event_id,
            event.signatures,
        )

        if event.type == EventTypes.Member:
            if event.content["membership"] == Membership.JOIN:
                user = UserID.from_string(event.state_key)
                yield self.user_joined_room(user, event.room_id)

        prev_state_ids = yield context.get_prev_state_ids(self.store)

        state_ids = list(prev_state_ids.values())
        auth_chain = yield self.store.get_auth_chain(state_ids)

        state = yield self.store.get_events(list(prev_state_ids.values()))

        defer.returnValue({
            "state": list(state.values()),
            "auth_chain": auth_chain,
        })

    @defer.inlineCallbacks
    def on_invite_request(self, origin, pdu):
        """ We've got an invite event. Process and persist it. Sign it.

        Respond with the now signed event.
        """
        event = pdu

        if event.state_key is None:
            raise SynapseError(400, "The invite event did not have a state key")

        is_blocked = yield self.store.is_room_blocked(event.room_id)
        if is_blocked:
            raise SynapseError(403, "This room has been blocked on this server")

        if self.hs.config.block_non_admin_invites:
            raise SynapseError(403, "This server does not accept room invites")

        if not self.spam_checker.user_may_invite(
            event.sender, event.state_key, event.room_id,
        ):
            raise SynapseError(
                403, "This user is not permitted to send invites to this server/user"
            )

        membership = event.content.get("membership")
        if event.type != EventTypes.Member or membership != Membership.INVITE:
            raise SynapseError(400, "The event was not an m.room.member invite event")

        sender_domain = get_domain_from_id(event.sender)
        if sender_domain != origin:
            raise SynapseError(400, "The invite event was not from the server sending it")

        if not self.is_mine_id(event.state_key):
            raise SynapseError(400, "The invite event must be for this server")

        # block any attempts to invite the server notices mxid
        if event.state_key == self._server_notices_mxid:
            raise SynapseError(
                http_client.FORBIDDEN,
                "Cannot invite this user",
            )

        event.internal_metadata.outlier = True
        event.internal_metadata.out_of_band_membership = True

        event.signatures.update(
            compute_event_signature(
                event,
                self.hs.hostname,
                self.hs.config.signing_key[0]
            )
        )

        context = yield self.state_handler.compute_event_context(event)
        yield self.persist_events_and_notify([(event, context)])

        defer.returnValue(event)

    @defer.inlineCallbacks
    def do_remotely_reject_invite(self, target_hosts, room_id, user_id):
        origin, event, event_format_version = yield self._make_and_verify_event(
            target_hosts,
            room_id,
            user_id,
            "leave"
        )
        # Mark as outlier as we don't have any state for this event; we're not
        # even in the room.
        event.internal_metadata.outlier = True
        event.internal_metadata.out_of_band_membership = True

        # Try the host that we succesfully called /make_leave/ on first for
        # the /send_leave/ request.
        try:
            target_hosts.remove(origin)
            target_hosts.insert(0, origin)
        except ValueError:
            pass

        yield self.federation_client.send_leave(
            target_hosts,
            event
        )

        context = yield self.state_handler.compute_event_context(event)
        yield self.persist_events_and_notify([(event, context)])

        defer.returnValue(event)

    @defer.inlineCallbacks
    def _make_and_verify_event(self, target_hosts, room_id, user_id, membership,
                               content={}, params=None):
        origin, event, format_ver = yield self.federation_client.make_membership_event(
            target_hosts,
            room_id,
            user_id,
            membership,
            content,
            params=params,
        )

        logger.debug("Got response to make_%s: %s", membership, event)

        # We should assert some things.
        # FIXME: Do this in a nicer way
        assert(event.type == EventTypes.Member)
        assert(event.user_id == user_id)
        assert(event.state_key == user_id)
        assert(event.room_id == room_id)
        defer.returnValue((origin, event, format_ver))

    @defer.inlineCallbacks
    @log_function
    def on_make_leave_request(self, room_id, user_id):
        """ We've received a /make_leave/ request, so we create a partial
        leave event for the room and return that. We do *not* persist or
        process it until the other server has signed it and sent it back.
        """
        room_version = yield self.store.get_room_version(room_id)
        builder = self.event_builder_factory.new(
            room_version,
            {
                "type": EventTypes.Member,
                "content": {"membership": Membership.LEAVE},
                "room_id": room_id,
                "sender": user_id,
                "state_key": user_id,
            }
        )

        event, context = yield self.event_creation_handler.create_new_client_event(
            builder=builder,
        )

        try:
            # The remote hasn't signed it yet, obviously. We'll do the full checks
            # when we get the event back in `on_send_leave_request`
            yield self.auth.check_from_context(event, context, do_sig_check=False)
        except AuthError as e:
            logger.warn("Failed to create new leave %r because %s", event, e)
            raise e

        defer.returnValue(event)

    @defer.inlineCallbacks
    @log_function
    def on_send_leave_request(self, origin, pdu):
        """ We have received a leave event for a room. Fully process it."""
        event = pdu

        logger.debug(
            "on_send_leave_request: Got event: %s, signatures: %s",
            event.event_id,
            event.signatures,
        )

        event.internal_metadata.outlier = False

        yield self._handle_new_event(
            origin, event
        )

        logger.debug(
            "on_send_leave_request: After _handle_new_event: %s, sigs: %s",
            event.event_id,
            event.signatures,
        )

        defer.returnValue(None)

    @defer.inlineCallbacks
    def get_state_for_pdu(self, room_id, event_id):
        """Returns the state at the event. i.e. not including said event.
        """

        event = yield self.store.get_event(
            event_id, allow_none=False, check_room_id=room_id,
        )

        state_groups = yield self.store.get_state_groups(
            room_id, [event_id]
        )

        if state_groups:
            _, state = list(iteritems(state_groups)).pop()
            results = {
                (e.type, e.state_key): e for e in state
            }

            if event.is_state():
                # Get previous state
                if "replaces_state" in event.unsigned:
                    prev_id = event.unsigned["replaces_state"]
                    if prev_id != event.event_id:
                        prev_event = yield self.store.get_event(prev_id)
                        results[(event.type, event.state_key)] = prev_event
                else:
                    del results[(event.type, event.state_key)]

            res = list(results.values())
            defer.returnValue(res)
        else:
            defer.returnValue([])

    @defer.inlineCallbacks
    def get_state_ids_for_pdu(self, room_id, event_id):
        """Returns the state at the event. i.e. not including said event.
        """
        event = yield self.store.get_event(
            event_id, allow_none=False, check_room_id=room_id,
        )

        state_groups = yield self.store.get_state_groups_ids(
            room_id, [event_id]
        )

        if state_groups:
            _, state = list(state_groups.items()).pop()
            results = state

            if event.is_state():
                # Get previous state
                if "replaces_state" in event.unsigned:
                    prev_id = event.unsigned["replaces_state"]
                    if prev_id != event.event_id:
                        results[(event.type, event.state_key)] = prev_id
                else:
                    results.pop((event.type, event.state_key), None)

            defer.returnValue(list(results.values()))
        else:
            defer.returnValue([])

    @defer.inlineCallbacks
    @log_function
    def on_backfill_request(self, origin, room_id, pdu_list, limit):
        in_room = yield self.auth.check_host_in_room(room_id, origin)
        if not in_room:
            raise AuthError(403, "Host not in room.")

        events = yield self.store.get_backfill_events(
            room_id,
            pdu_list,
            limit
        )

        events = yield filter_events_for_server(self.store, origin, events)

        defer.returnValue(events)

    @defer.inlineCallbacks
    @log_function
    def get_persisted_pdu(self, origin, event_id):
        """Get an event from the database for the given server.

        Args:
            origin [str]: hostname of server which is requesting the event; we
               will check that the server is allowed to see it.
            event_id [str]: id of the event being requested

        Returns:
            Deferred[EventBase|None]: None if we know nothing about the event;
                otherwise the (possibly-redacted) event.

        Raises:
            AuthError if the server is not currently in the room
        """
        event = yield self.store.get_event(
            event_id,
            allow_none=True,
            allow_rejected=True,
        )

        if event:
            in_room = yield self.auth.check_host_in_room(
                event.room_id,
                origin
            )
            if not in_room:
                raise AuthError(403, "Host not in room.")

            events = yield filter_events_for_server(
                self.store, origin, [event],
            )
            event = events[0]
            defer.returnValue(event)
        else:
            defer.returnValue(None)

    def get_min_depth_for_context(self, context):
        return self.store.get_min_depth(context)

    @defer.inlineCallbacks
    def _handle_new_event(self, origin, event, state=None, auth_events=None,
                          backfilled=False):
        context = yield self._prep_event(
            origin, event,
            state=state,
            auth_events=auth_events,
        )

        # reraise does not allow inlineCallbacks to preserve the stacktrace, so we
        # hack around with a try/finally instead.
        success = False
        try:
            if not event.internal_metadata.is_outlier() and not backfilled:
                yield self.action_generator.handle_push_actions_for_event(
                    event, context
                )

            yield self.persist_events_and_notify(
                [(event, context)],
                backfilled=backfilled,
            )
            success = True
        finally:
            if not success:
                logcontext.run_in_background(
                    self.store.remove_push_actions_from_staging,
                    event.event_id,
                )

        defer.returnValue(context)

    @defer.inlineCallbacks
    def _handle_new_events(self, origin, event_infos, backfilled=False):
        """Creates the appropriate contexts and persists events. The events
        should not depend on one another, e.g. this should be used to persist
        a bunch of outliers, but not a chunk of individual events that depend
        on each other for state calculations.

        Notifies about the events where appropriate.
        """

        @defer.inlineCallbacks
        def prep(ev_info):
            event = ev_info["event"]
            with logcontext.nested_logging_context(suffix=event.event_id):
                res = yield self._prep_event(
                    origin,
                    event,
                    state=ev_info.get("state"),
                    auth_events=ev_info.get("auth_events"),
                )
            defer.returnValue(res)

        contexts = yield logcontext.make_deferred_yieldable(defer.gatherResults(
            [
                logcontext.run_in_background(prep, ev_info)
                for ev_info in event_infos
            ], consumeErrors=True,
        ))

        yield self.persist_events_and_notify(
            [
                (ev_info["event"], context)
                for ev_info, context in zip(event_infos, contexts)
            ],
            backfilled=backfilled,
        )

    @defer.inlineCallbacks
    def _persist_auth_tree(self, origin, auth_events, state, event):
        """Checks the auth chain is valid (and passes auth checks) for the
        state and event. Then persists the auth chain and state atomically.
        Persists the event separately. Notifies about the persisted events
        where appropriate.

        Will attempt to fetch missing auth events.

        Args:
            origin (str): Where the events came from
            auth_events (list)
            state (list)
            event (Event)

        Returns:
            Deferred
        """
        events_to_context = {}
        for e in itertools.chain(auth_events, state):
            e.internal_metadata.outlier = True
            ctx = yield self.state_handler.compute_event_context(e)
            events_to_context[e.event_id] = ctx

        event_map = {
            e.event_id: e
            for e in itertools.chain(auth_events, state, [event])
        }

        create_event = None
        for e in auth_events:
            if (e.type, e.state_key) == (EventTypes.Create, ""):
                create_event = e
                break

<<<<<<< HEAD
=======
        if create_event is None:
            # If the state doesn't have a create event then the room is
            # invalid, and it would fail auth checks anyway.
            raise SynapseError(400, "No create event in state")

>>>>>>> edc1e21d
        room_version = create_event.content.get("room_version", RoomVersions.V1)

        missing_auth_events = set()
        for e in itertools.chain(auth_events, state, [event]):
            for e_id in e.auth_event_ids():
                if e_id not in event_map:
                    missing_auth_events.add(e_id)

        for e_id in missing_auth_events:
            m_ev = yield self.federation_client.get_pdu(
                [origin],
                e_id,
                room_version=room_version,
                outlier=True,
                timeout=10000,
            )
            if m_ev and m_ev.event_id == e_id:
                event_map[e_id] = m_ev
            else:
                logger.info("Failed to find auth event %r", e_id)

        for e in itertools.chain(auth_events, state, [event]):
            auth_for_e = {
                (event_map[e_id].type, event_map[e_id].state_key): event_map[e_id]
                for e_id in e.auth_event_ids()
                if e_id in event_map
            }
            if create_event:
                auth_for_e[(EventTypes.Create, "")] = create_event

            try:
                self.auth.check(e, auth_events=auth_for_e)
            except SynapseError as err:
                # we may get SynapseErrors here as well as AuthErrors. For
                # instance, there are a couple of (ancient) events in some
                # rooms whose senders do not have the correct sigil; these
                # cause SynapseErrors in auth.check. We don't want to give up
                # the attempt to federate altogether in such cases.

                logger.warn(
                    "Rejecting %s because %s",
                    e.event_id, err.msg
                )

                if e == event:
                    raise
                events_to_context[e.event_id].rejected = RejectedReason.AUTH_ERROR

        yield self.persist_events_and_notify(
            [
                (e, events_to_context[e.event_id])
                for e in itertools.chain(auth_events, state)
            ],
        )

        new_event_context = yield self.state_handler.compute_event_context(
            event, old_state=state
        )

        yield self.persist_events_and_notify(
            [(event, new_event_context)],
        )

    @defer.inlineCallbacks
    def _prep_event(self, origin, event, state=None, auth_events=None):
        """

        Args:
            origin:
            event:
            state:
            auth_events:

        Returns:
            Deferred, which resolves to synapse.events.snapshot.EventContext
        """
        context = yield self.state_handler.compute_event_context(
            event, old_state=state,
        )

        if not auth_events:
            prev_state_ids = yield context.get_prev_state_ids(self.store)
            auth_events_ids = yield self.auth.compute_auth_events(
                event, prev_state_ids, for_verification=True,
            )
            auth_events = yield self.store.get_events(auth_events_ids)
            auth_events = {
                (e.type, e.state_key): e for e in auth_events.values()
            }

        # This is a hack to fix some old rooms where the initial join event
        # didn't reference the create event in its auth events.
        if event.type == EventTypes.Member and not event.auth_event_ids():
            if len(event.prev_event_ids()) == 1 and event.depth < 5:
                c = yield self.store.get_event(
                    event.prev_event_ids()[0],
                    allow_none=True,
                )
                if c and c.type == EventTypes.Create:
                    auth_events[(c.type, c.state_key)] = c

        try:
            yield self.do_auth(
                origin, event, context, auth_events=auth_events
            )
        except AuthError as e:
            logger.warn(
                "[%s %s] Rejecting: %s",
                event.room_id, event.event_id, e.msg
            )

            context.rejected = RejectedReason.AUTH_ERROR

        if event.type == EventTypes.GuestAccess and not context.rejected:
            yield self.maybe_kick_guest_users(event)

        defer.returnValue(context)

    @defer.inlineCallbacks
    def on_query_auth(self, origin, event_id, room_id, remote_auth_chain, rejects,
                      missing):
        in_room = yield self.auth.check_host_in_room(
            room_id,
            origin
        )
        if not in_room:
            raise AuthError(403, "Host not in room.")

        event = yield self.store.get_event(
            event_id, allow_none=False, check_room_id=room_id
        )

        # Just go through and process each event in `remote_auth_chain`. We
        # don't want to fall into the trap of `missing` being wrong.
        for e in remote_auth_chain:
            try:
                yield self._handle_new_event(origin, e)
            except AuthError:
                pass

        # Now get the current auth_chain for the event.
        local_auth_chain = yield self.store.get_auth_chain(
            [auth_id for auth_id in event.auth_event_ids()],
            include_given=True
        )

        # TODO: Check if we would now reject event_id. If so we need to tell
        # everyone.

        ret = yield self.construct_auth_difference(
            local_auth_chain, remote_auth_chain
        )

        logger.debug("on_query_auth returning: %s", ret)

        defer.returnValue(ret)

    @defer.inlineCallbacks
    def on_get_missing_events(self, origin, room_id, earliest_events,
                              latest_events, limit):
        in_room = yield self.auth.check_host_in_room(
            room_id,
            origin
        )
        if not in_room:
            raise AuthError(403, "Host not in room.")

        limit = min(limit, 20)

        missing_events = yield self.store.get_missing_events(
            room_id=room_id,
            earliest_events=earliest_events,
            latest_events=latest_events,
            limit=limit,
        )

        missing_events = yield filter_events_for_server(
            self.store, origin, missing_events,
        )

        defer.returnValue(missing_events)

    @defer.inlineCallbacks
    @log_function
    def do_auth(self, origin, event, context, auth_events):
        """

        Args:
            origin (str):
            event (synapse.events.FrozenEvent):
            context (synapse.events.snapshot.EventContext):
            auth_events (dict[(str, str)->str]):

        Returns:
            defer.Deferred[None]
        """
        # Check if we have all the auth events.
        current_state = set(e.event_id for e in auth_events.values())
        event_auth_events = set(event.auth_event_ids())

        if event.is_state():
            event_key = (event.type, event.state_key)
        else:
            event_key = None

        if event_auth_events - current_state:
            # TODO: can we use store.have_seen_events here instead?
            have_events = yield self.store.get_seen_events_with_rejections(
                event_auth_events - current_state
            )
        else:
            have_events = {}

        have_events.update({
            e.event_id: ""
            for e in auth_events.values()
        })

        seen_events = set(have_events.keys())

        missing_auth = event_auth_events - seen_events - current_state

        if missing_auth:
            logger.info("Missing auth: %s", missing_auth)
            # If we don't have all the auth events, we need to get them.
            try:
                remote_auth_chain = yield self.federation_client.get_event_auth(
                    origin, event.room_id, event.event_id
                )

                seen_remotes = yield self.store.have_seen_events(
                    [e.event_id for e in remote_auth_chain]
                )

                for e in remote_auth_chain:
                    if e.event_id in seen_remotes:
                        continue

                    if e.event_id == event.event_id:
                        continue

                    try:
                        auth_ids = e.auth_event_ids()
                        auth = {
                            (e.type, e.state_key): e for e in remote_auth_chain
                            if e.event_id in auth_ids or e.type == EventTypes.Create
                        }
                        e.internal_metadata.outlier = True

                        logger.debug(
                            "do_auth %s missing_auth: %s",
                            event.event_id, e.event_id
                        )
                        yield self._handle_new_event(
                            origin, e, auth_events=auth
                        )

                        if e.event_id in event_auth_events:
                            auth_events[(e.type, e.state_key)] = e
                    except AuthError:
                        pass

                have_events = yield self.store.get_seen_events_with_rejections(
                    event.auth_event_ids()
                )
                seen_events = set(have_events.keys())
            except Exception:
                # FIXME:
                logger.exception("Failed to get auth chain")

        # FIXME: Assumes we have and stored all the state for all the
        # prev_events
        current_state = set(e.event_id for e in auth_events.values())
        different_auth = event_auth_events - current_state

        if different_auth and not event.internal_metadata.is_outlier():
            # Do auth conflict res.
            logger.info("Different auth: %s", different_auth)

            different_events = yield logcontext.make_deferred_yieldable(
                defer.gatherResults([
                    logcontext.run_in_background(
                        self.store.get_event,
                        d,
                        allow_none=True,
                        allow_rejected=False,
                    )
                    for d in different_auth
                    if d in have_events and not have_events[d]
                ], consumeErrors=True)
            ).addErrback(unwrapFirstError)

            if different_events:
                local_view = dict(auth_events)
                remote_view = dict(auth_events)
                remote_view.update({
                    (d.type, d.state_key): d for d in different_events if d
                })

                room_version = yield self.store.get_room_version(event.room_id)

                new_state = yield self.state_handler.resolve_events(
                    room_version,
                    [list(local_view.values()), list(remote_view.values())],
                    event
                )

                auth_events.update(new_state)

                current_state = set(e.event_id for e in auth_events.values())
                different_auth = event_auth_events - current_state

                yield self._update_context_for_auth_events(
                    event, context, auth_events, event_key,
                )

        if different_auth and not event.internal_metadata.is_outlier():
            logger.info("Different auth after resolution: %s", different_auth)

            # Only do auth resolution if we have something new to say.
            # We can't rove an auth failure.
            do_resolution = False

            provable = [
                RejectedReason.NOT_ANCESTOR, RejectedReason.NOT_ANCESTOR,
            ]

            for e_id in different_auth:
                if e_id in have_events:
                    if have_events[e_id] in provable:
                        do_resolution = True
                        break

            if do_resolution:
                prev_state_ids = yield context.get_prev_state_ids(self.store)
                # 1. Get what we think is the auth chain.
                auth_ids = yield self.auth.compute_auth_events(
                    event, prev_state_ids
                )
                local_auth_chain = yield self.store.get_auth_chain(
                    auth_ids, include_given=True
                )

                try:
                    # 2. Get remote difference.
                    result = yield self.federation_client.query_auth(
                        origin,
                        event.room_id,
                        event.event_id,
                        local_auth_chain,
                    )

                    seen_remotes = yield self.store.have_seen_events(
                        [e.event_id for e in result["auth_chain"]]
                    )

                    # 3. Process any remote auth chain events we haven't seen.
                    for ev in result["auth_chain"]:
                        if ev.event_id in seen_remotes:
                            continue

                        if ev.event_id == event.event_id:
                            continue

                        try:
                            auth_ids = ev.auth_event_ids()
                            auth = {
                                (e.type, e.state_key): e
                                for e in result["auth_chain"]
                                if e.event_id in auth_ids
                                or event.type == EventTypes.Create
                            }
                            ev.internal_metadata.outlier = True

                            logger.debug(
                                "do_auth %s different_auth: %s",
                                event.event_id, e.event_id
                            )

                            yield self._handle_new_event(
                                origin, ev, auth_events=auth
                            )

                            if ev.event_id in event_auth_events:
                                auth_events[(ev.type, ev.state_key)] = ev
                        except AuthError:
                            pass

                except Exception:
                    # FIXME:
                    logger.exception("Failed to query auth chain")

                # 4. Look at rejects and their proofs.
                # TODO.

                yield self._update_context_for_auth_events(
                    event, context, auth_events, event_key,
                )

        try:
            self.auth.check(event, auth_events=auth_events)
        except AuthError as e:
            logger.warn("Failed auth resolution for %r because %s", event, e)
            raise e

    @defer.inlineCallbacks
    def _update_context_for_auth_events(self, event, context, auth_events,
                                        event_key):
        """Update the state_ids in an event context after auth event resolution,
        storing the changes as a new state group.

        Args:
            event (Event): The event we're handling the context for

            context (synapse.events.snapshot.EventContext): event context
                to be updated

            auth_events (dict[(str, str)->str]): Events to update in the event
                context.

            event_key ((str, str)): (type, state_key) for the current event.
                this will not be included in the current_state in the context.
        """
        state_updates = {
            k: a.event_id for k, a in iteritems(auth_events)
            if k != event_key
        }
        current_state_ids = yield context.get_current_state_ids(self.store)
        current_state_ids = dict(current_state_ids)

        current_state_ids.update(state_updates)

        prev_state_ids = yield context.get_prev_state_ids(self.store)
        prev_state_ids = dict(prev_state_ids)

        prev_state_ids.update({
            k: a.event_id for k, a in iteritems(auth_events)
        })

        # create a new state group as a delta from the existing one.
        prev_group = context.state_group
        state_group = yield self.store.store_state_group(
            event.event_id,
            event.room_id,
            prev_group=prev_group,
            delta_ids=state_updates,
            current_state_ids=current_state_ids,
        )

        yield context.update_state(
            state_group=state_group,
            current_state_ids=current_state_ids,
            prev_state_ids=prev_state_ids,
            prev_group=prev_group,
            delta_ids=state_updates,
        )

    @defer.inlineCallbacks
    def construct_auth_difference(self, local_auth, remote_auth):
        """ Given a local and remote auth chain, find the differences. This
        assumes that we have already processed all events in remote_auth

        Params:
            local_auth (list)
            remote_auth (list)

        Returns:
            dict
        """

        logger.debug("construct_auth_difference Start!")

        # TODO: Make sure we are OK with local_auth or remote_auth having more
        # auth events in them than strictly necessary.

        def sort_fun(ev):
            return ev.depth, ev.event_id

        logger.debug("construct_auth_difference after sort_fun!")

        # We find the differences by starting at the "bottom" of each list
        # and iterating up on both lists. The lists are ordered by depth and
        # then event_id, we iterate up both lists until we find the event ids
        # don't match. Then we look at depth/event_id to see which side is
        # missing that event, and iterate only up that list. Repeat.

        remote_list = list(remote_auth)
        remote_list.sort(key=sort_fun)

        local_list = list(local_auth)
        local_list.sort(key=sort_fun)

        local_iter = iter(local_list)
        remote_iter = iter(remote_list)

        logger.debug("construct_auth_difference before get_next!")

        def get_next(it, opt=None):
            try:
                return next(it)
            except Exception:
                return opt

        current_local = get_next(local_iter)
        current_remote = get_next(remote_iter)

        logger.debug("construct_auth_difference before while")

        missing_remotes = []
        missing_locals = []
        while current_local or current_remote:
            if current_remote is None:
                missing_locals.append(current_local)
                current_local = get_next(local_iter)
                continue

            if current_local is None:
                missing_remotes.append(current_remote)
                current_remote = get_next(remote_iter)
                continue

            if current_local.event_id == current_remote.event_id:
                current_local = get_next(local_iter)
                current_remote = get_next(remote_iter)
                continue

            if current_local.depth < current_remote.depth:
                missing_locals.append(current_local)
                current_local = get_next(local_iter)
                continue

            if current_local.depth > current_remote.depth:
                missing_remotes.append(current_remote)
                current_remote = get_next(remote_iter)
                continue

            # They have the same depth, so we fall back to the event_id order
            if current_local.event_id < current_remote.event_id:
                missing_locals.append(current_local)
                current_local = get_next(local_iter)

            if current_local.event_id > current_remote.event_id:
                missing_remotes.append(current_remote)
                current_remote = get_next(remote_iter)
                continue

        logger.debug("construct_auth_difference after while")

        # missing locals should be sent to the server
        # We should find why we are missing remotes, as they will have been
        # rejected.

        # Remove events from missing_remotes if they are referencing a missing
        # remote. We only care about the "root" rejected ones.
        missing_remote_ids = [e.event_id for e in missing_remotes]
        base_remote_rejected = list(missing_remotes)
        for e in missing_remotes:
            for e_id in e.auth_event_ids():
                if e_id in missing_remote_ids:
                    try:
                        base_remote_rejected.remove(e)
                    except ValueError:
                        pass

        reason_map = {}

        for e in base_remote_rejected:
            reason = yield self.store.get_rejection_reason(e.event_id)
            if reason is None:
                # TODO: e is not in the current state, so we should
                # construct some proof of that.
                continue

            reason_map[e.event_id] = reason

            if reason == RejectedReason.AUTH_ERROR:
                pass
            elif reason == RejectedReason.REPLACED:
                # TODO: Get proof
                pass
            elif reason == RejectedReason.NOT_ANCESTOR:
                # TODO: Get proof.
                pass

        logger.debug("construct_auth_difference returning")

        defer.returnValue({
            "auth_chain": local_auth,
            "rejects": {
                e.event_id: {
                    "reason": reason_map[e.event_id],
                    "proof": None,
                }
                for e in base_remote_rejected
            },
            "missing": [e.event_id for e in missing_locals],
        })

    @defer.inlineCallbacks
    @log_function
    def exchange_third_party_invite(
            self,
            sender_user_id,
            target_user_id,
            room_id,
            signed,
    ):
        third_party_invite = {
            "signed": signed,
        }

        event_dict = {
            "type": EventTypes.Member,
            "content": {
                "membership": Membership.INVITE,
                "third_party_invite": third_party_invite,
            },
            "room_id": room_id,
            "sender": sender_user_id,
            "state_key": target_user_id,
        }

        if (yield self.auth.check_host_in_room(room_id, self.hs.hostname)):
            room_version = yield self.store.get_room_version(room_id)
            builder = self.event_builder_factory.new(room_version, event_dict)

            EventValidator().validate_new(builder)
            event, context = yield self.event_creation_handler.create_new_client_event(
                builder=builder
            )

            event, context = yield self.add_display_name_to_third_party_invite(
                room_version, event_dict, event, context
            )

            try:
                yield self.auth.check_from_context(event, context)
            except AuthError as e:
                logger.warn("Denying new third party invite %r because %s", event, e)
                raise e

            yield self._check_signature(event, context)
            member_handler = self.hs.get_room_member_handler()
            yield member_handler.send_membership_event(None, event, context)
        else:
            destinations = set(x.split(":", 1)[-1] for x in (sender_user_id, room_id))
            yield self.federation_client.forward_third_party_invite(
                destinations,
                room_id,
                event_dict,
            )

    @defer.inlineCallbacks
    @log_function
    def on_exchange_third_party_invite_request(self, origin, room_id, event_dict):
        """Handle an exchange_third_party_invite request from a remote server

        The remote server will call this when it wants to turn a 3pid invite
        into a normal m.room.member invite.

        Returns:
            Deferred: resolves (to None)
        """
        room_version = yield self.store.get_room_version(room_id)

        # NB: event_dict has a particular specced format we might need to fudge
        # if we change event formats too much.
        builder = self.event_builder_factory.new(room_version, event_dict)

        event, context = yield self.event_creation_handler.create_new_client_event(
            builder=builder,
        )

        event, context = yield self.add_display_name_to_third_party_invite(
            room_version, event_dict, event, context
        )

        try:
            self.auth.check_from_context(event, context)
        except AuthError as e:
            logger.warn("Denying third party invite %r because %s", event, e)
            raise e
        yield self._check_signature(event, context)

        # XXX we send the invite here, but send_membership_event also sends it,
        # so we end up making two requests. I think this is redundant.
        returned_invite = yield self.send_invite(origin, event)
        # TODO: Make sure the signatures actually are correct.
        event.signatures.update(returned_invite.signatures)

        member_handler = self.hs.get_room_member_handler()
        yield member_handler.send_membership_event(None, event, context)

    @defer.inlineCallbacks
    def add_display_name_to_third_party_invite(self, room_version, event_dict,
                                               event, context):
        key = (
            EventTypes.ThirdPartyInvite,
            event.content["third_party_invite"]["signed"]["token"]
        )
        original_invite = None
        prev_state_ids = yield context.get_prev_state_ids(self.store)
        original_invite_id = prev_state_ids.get(key)
        if original_invite_id:
            original_invite = yield self.store.get_event(
                original_invite_id, allow_none=True
            )
        if original_invite:
            display_name = original_invite.content["display_name"]
            event_dict["content"]["third_party_invite"]["display_name"] = display_name
        else:
            logger.info(
                "Could not find invite event for third_party_invite: %r",
                event_dict
            )
            # We don't discard here as this is not the appropriate place to do
            # auth checks. If we need the invite and don't have it then the
            # auth check code will explode appropriately.

        builder = self.event_builder_factory.new(room_version, event_dict)
        EventValidator().validate_new(builder)
        event, context = yield self.event_creation_handler.create_new_client_event(
            builder=builder,
        )
        defer.returnValue((event, context))

    @defer.inlineCallbacks
    def _check_signature(self, event, context):
        """
        Checks that the signature in the event is consistent with its invite.

        Args:
            event (Event): The m.room.member event to check
            context (EventContext):

        Raises:
            AuthError: if signature didn't match any keys, or key has been
                revoked,
            SynapseError: if a transient error meant a key couldn't be checked
                for revocation.
        """
        signed = event.content["third_party_invite"]["signed"]
        token = signed["token"]

        prev_state_ids = yield context.get_prev_state_ids(self.store)
        invite_event_id = prev_state_ids.get(
            (EventTypes.ThirdPartyInvite, token,)
        )

        invite_event = None
        if invite_event_id:
            invite_event = yield self.store.get_event(invite_event_id, allow_none=True)

        if not invite_event:
            raise AuthError(403, "Could not find invite")

        last_exception = None
        for public_key_object in self.hs.get_auth().get_public_keys(invite_event):
            try:
                for server, signature_block in signed["signatures"].items():
                    for key_name, encoded_signature in signature_block.items():
                        if not key_name.startswith("ed25519:"):
                            continue

                        public_key = public_key_object["public_key"]
                        verify_key = decode_verify_key_bytes(
                            key_name,
                            decode_base64(public_key)
                        )
                        verify_signed_json(signed, server, verify_key)
                        if "key_validity_url" in public_key_object:
                            yield self._check_key_revocation(
                                public_key,
                                public_key_object["key_validity_url"]
                            )
                        return
            except Exception as e:
                last_exception = e
        raise last_exception

    @defer.inlineCallbacks
    def _check_key_revocation(self, public_key, url):
        """
        Checks whether public_key has been revoked.

        Args:
            public_key (str): base-64 encoded public key.
            url (str): Key revocation URL.

        Raises:
            AuthError: if they key has been revoked.
            SynapseError: if a transient error meant a key couldn't be checked
                for revocation.
        """
        try:
            response = yield self.http_client.get_json(
                url,
                {"public_key": public_key}
            )
        except Exception:
            raise SynapseError(
                502,
                "Third party certificate could not be checked"
            )
        if "valid" not in response or not response["valid"]:
            raise AuthError(403, "Third party certificate was invalid")

    @defer.inlineCallbacks
    def persist_events_and_notify(self, event_and_contexts, backfilled=False):
        """Persists events and tells the notifier/pushers about them, if
        necessary.

        Args:
            event_and_contexts(list[tuple[FrozenEvent, EventContext]])
            backfilled (bool): Whether these events are a result of
                backfilling or not

        Returns:
            Deferred
        """
        if self.config.worker_app:
            yield self._send_events_to_master(
                store=self.store,
                event_and_contexts=event_and_contexts,
                backfilled=backfilled
            )
        else:
            max_stream_id = yield self.store.persist_events(
                event_and_contexts,
                backfilled=backfilled,
            )

            if not backfilled:  # Never notify for backfilled events
                for event, _ in event_and_contexts:
                    yield self._notify_persisted_event(event, max_stream_id)

    def _notify_persisted_event(self, event, max_stream_id):
        """Checks to see if notifier/pushers should be notified about the
        event or not.

        Args:
            event (FrozenEvent)
            max_stream_id (int): The max_stream_id returned by persist_events
        """

        extra_users = []
        if event.type == EventTypes.Member:
            target_user_id = event.state_key

            # We notify for memberships if its an invite for one of our
            # users
            if event.internal_metadata.is_outlier():
                if event.membership != Membership.INVITE:
                    if not self.is_mine_id(target_user_id):
                        return

            target_user = UserID.from_string(target_user_id)
            extra_users.append(target_user)
        elif event.internal_metadata.is_outlier():
            return

        event_stream_id = event.internal_metadata.stream_ordering
        self.notifier.on_new_room_event(
            event, event_stream_id, max_stream_id,
            extra_users=extra_users
        )

        return self.pusher_pool.on_new_notifications(
            event_stream_id, max_stream_id,
        )

    def _clean_room_for_join(self, room_id):
        """Called to clean up any data in DB for a given room, ready for the
        server to join the room.

        Args:
            room_id (str)
        """
        if self.config.worker_app:
            return self._clean_room_for_join_client(room_id)
        else:
            return self.store.clean_room_for_join(room_id)

    def user_joined_room(self, user, room_id):
        """Called when a new user has joined the room
        """
        if self.config.worker_app:
            return self._notify_user_membership_change(
                room_id=room_id,
                user_id=user.to_string(),
                change="joined",
            )
        else:
            return user_joined_room(self.distributor, user, room_id)<|MERGE_RESOLUTION|>--- conflicted
+++ resolved
@@ -1647,14 +1647,11 @@
                 create_event = e
                 break
 
-<<<<<<< HEAD
-=======
         if create_event is None:
             # If the state doesn't have a create event then the room is
             # invalid, and it would fail auth checks anyway.
             raise SynapseError(400, "No create event in state")
 
->>>>>>> edc1e21d
         room_version = create_event.content.get("room_version", RoomVersions.V1)
 
         missing_auth_events = set()
