--- conflicted
+++ resolved
@@ -51,10 +51,7 @@
         "keylen",
         "sequence",
         "thread",
-<<<<<<< HEAD
         "metrics",
-=======
->>>>>>> 58a224a6
     )
 
     def __init__(self, name, max_entries=1000, keylen=1, lru=True, tree=False):
