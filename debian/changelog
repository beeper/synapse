--- conflicted
+++ resolved
@@ -1,16 +1,14 @@
-<<<<<<< HEAD
+matrix-synapse-py3 (1.91.2) stable; urgency=medium
+
+  * New synapse release 1.91.2.
+
+ -- Synapse Packaging team <packages@matrix.org>  Wed, 06 Sep 2023 14:59:30 +0000
+
 matrix-synapse-py3 (1.92.0~rc1) stable; urgency=medium
 
   * New Synapse release 1.92.0rc1.
 
  -- Synapse Packaging team <packages@matrix.org>  Tue, 05 Sep 2023 11:21:43 +0100
-=======
-matrix-synapse-py3 (1.91.2) stable; urgency=medium
-
-  * New synapse release 1.91.2.
-
- -- Synapse Packaging team <packages@matrix.org>  Wed, 06 Sep 2023 14:59:30 +0000
->>>>>>> 9de615b3
 
 matrix-synapse-py3 (1.91.1) stable; urgency=medium
 
